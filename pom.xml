<?xml version="1.0" encoding="UTF-8"?>
<!--
 Copyright (c) 2017, WSO2 Inc. (http://www.wso2.org) All Rights Reserved.

 Licensed under the Apache License, Version 2.0 (the "License");
 you may not use this file except in compliance with the License.
 You may obtain a copy of the License at

 http://www.apache.org/licenses/LICENSE-2.0

 Unless required by applicable law or agreed to in writing, software
 distributed under the License is distributed on an "AS IS" BASIS,
 WITHOUT WARRANTIES OR CONDITIONS OF ANY KIND, either express or implied.
 See the License for the specific language governing permissions and
 limitations under the License.
-->
<project xmlns="http://maven.apache.org/POM/4.0.0" xmlns:xsi="http://www.w3.org/2001/XMLSchema-instance" xsi:schemaLocation="http://maven.apache.org/POM/4.0.0 http://maven.apache.org/xsd/maven-4.0.0.xsd">
    <parent>
        <groupId>org.wso2</groupId>
        <artifactId>wso2</artifactId>
        <version>5</version>
    </parent>

    <modelVersion>4.0.0</modelVersion>
    <groupId>org.wso2.carbon.utils</groupId>
<<<<<<< HEAD
    <artifactId>carbon-utils</artifactId>
    <version>2.0.0-SNAPSHOT</version>
=======
    <artifactId>carbon-utils-parent</artifactId>
    <version>1.2.2-SNAPSHOT</version>
>>>>>>> a8027d51
    <packaging>pom</packaging>
    <name>WSO2 Carbon - Utils Parent</name>
    <url>http://wso2.com</url>

    <scm>
        <url>https://github.com/wso2/carbon-utils.git</url>
        <developerConnection>scm:git:https://github.com/wso2/carbon-utils.git</developerConnection>
        <connection>scm:git:https://github.com/wso2/carbon-utils.git</connection>
        <tag>HEAD</tag>
    </scm>

    <modules>
        <module>components/org.wso2.carbon.utils</module>
        <module>features/org.wso2.carbon.utils.feature</module>
    </modules>

    <dependencyManagement>
        <dependencies>
            <dependency>
                <groupId>org.wso2.carbon.utils</groupId>
                <artifactId>org.wso2.carbon.utils</artifactId>
                <version>${carbon.utils.version}</version>
            </dependency>
            <dependency>
                <groupId>org.ops4j.pax.logging</groupId>
                <artifactId>pax-logging-api</artifactId>
                <version>${pax.logging.api.version}</version>
            </dependency>
            <dependency>
                <groupId>org.testng</groupId>
                <artifactId>testng</artifactId>
                <version>${testng.version}</version>
            </dependency>
            <dependency>
                <groupId>org.jacoco</groupId>
                <artifactId>org.jacoco.agent</artifactId>
                <classifier>runtime</classifier>
                <version>${jacoco.version}</version>
            </dependency>
        </dependencies>
    </dependencyManagement>

    <build>
        <pluginManagement>
            <plugins>
                <plugin>
                    <groupId>org.wso2.carbon.maven</groupId>
                    <artifactId>carbon-feature-plugin</artifactId>
                    <version>${carbon.feature.plugin.version}</version>
                </plugin>
                <plugin>
                    <groupId>org.jacoco</groupId>
                    <artifactId>jacoco-maven-plugin</artifactId>
                    <version>${jacoco.version}</version>
                </plugin>
            </plugins>
        </pluginManagement>

        <plugins>
            <plugin>
                <groupId>org.apache.maven.plugins</groupId>
                <artifactId>maven-release-plugin</artifactId>
                <configuration>
                    <preparationGoals>clean install</preparationGoals>
                    <autoVersionSubmodules>true</autoVersionSubmodules>
                </configuration>
            </plugin>
        </plugins>
    </build>

    <properties>
        <carbon.utils.version>1.2.2-SNAPSHOT</carbon.utils.version>
        <equinox.osgi.version>3.11.0.v20160603-1336</equinox.osgi.version>
        <pax.logging.api.version>1.9.0</pax.logging.api.version>
        <testng.version>6.9.4</testng.version>
        <jacoco.version>0.7.5.201505241946</jacoco.version>

        <carbon.utils.package.export.version>1.2.0</carbon.utils.package.export.version>
        <javax.management.import.version.range>[0.0.0,1.0.0)</javax.management.import.version.range>
        <slf4j.logging.package.import.version.range>[1.7.1, 2.0.0)</slf4j.logging.package.import.version.range>

        <carbon.feature.plugin.version>3.0.0</carbon.feature.plugin.version>
    </properties>
</project><|MERGE_RESOLUTION|>--- conflicted
+++ resolved
@@ -23,13 +23,8 @@
 
     <modelVersion>4.0.0</modelVersion>
     <groupId>org.wso2.carbon.utils</groupId>
-<<<<<<< HEAD
     <artifactId>carbon-utils</artifactId>
     <version>2.0.0-SNAPSHOT</version>
-=======
-    <artifactId>carbon-utils-parent</artifactId>
-    <version>1.2.2-SNAPSHOT</version>
->>>>>>> a8027d51
     <packaging>pom</packaging>
     <name>WSO2 Carbon - Utils Parent</name>
     <url>http://wso2.com</url>
@@ -101,7 +96,7 @@
     </build>
 
     <properties>
-        <carbon.utils.version>1.2.2-SNAPSHOT</carbon.utils.version>
+        <carbon.utils.version>2.0.0-SNAPSHOT</carbon.utils.version>
         <equinox.osgi.version>3.11.0.v20160603-1336</equinox.osgi.version>
         <pax.logging.api.version>1.9.0</pax.logging.api.version>
         <testng.version>6.9.4</testng.version>
